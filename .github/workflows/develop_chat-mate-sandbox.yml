--- conflicted
+++ resolved
@@ -1,23 +1,19 @@
-name: Sandbox
-
-on:
-  push:
-    branches-ignore:
-      - 'master'
-  workflow_dispatch:
-
-jobs:  
-  build-and-deploy:
-    uses: ./.github/workflows/build-and-deploy.yml
-    with:
-      NODE_ENV: 'debug'
-<<<<<<< HEAD
-      deploy: "${{ github.event.github.ref_name == 'develop' }} && !contains(${{ github.event.head_commit.message }}, '--skip-deploy')"
-=======
-      deploy: ${{ github.ref_name == 'develop' }}
->>>>>>> 9ed853ee
-    secrets:
-      publishProfile: ${{ secrets.AZUREAPPSERVICE_PUBLISHPROFILE_9BBD3D4C46274FCD94006579EB592F31 }}
-      STATIC_WEB_APPS_TOKEN: ${{ secrets.AZURE_STATIC_WEB_APPS_API_TOKEN_NICE_COAST_05A39C31E }}
-      DATABASE_USERNAME: ${{ secrets.DATABASE_USERNAME }}
-      DATABASE_PASSWORD: ${{ secrets.DATABASE_PASSWORD }}
+name: Sandbox
+
+on:
+  push:
+    branches-ignore:
+      - 'master'
+  workflow_dispatch:
+
+jobs:  
+  build-and-deploy:
+    uses: ./.github/workflows/build-and-deploy.yml
+    with:
+      NODE_ENV: 'debug'
+      deploy: "${{ github.ref_name == 'develop' }} && !contains(${{ github.event.head_commit.message }}, '--skip-deploy')"
+    secrets:
+      publishProfile: ${{ secrets.AZUREAPPSERVICE_PUBLISHPROFILE_9BBD3D4C46274FCD94006579EB592F31 }}
+      STATIC_WEB_APPS_TOKEN: ${{ secrets.AZURE_STATIC_WEB_APPS_API_TOKEN_NICE_COAST_05A39C31E }}
+      DATABASE_USERNAME: ${{ secrets.DATABASE_USERNAME }}
+      DATABASE_PASSWORD: ${{ secrets.DATABASE_PASSWORD }}