--- conflicted
+++ resolved
@@ -174,7 +174,6 @@
   return arr.filter(value => value != null) as T[]
 }
 
-<<<<<<< HEAD
 export function values<T> (map: Map<any, T>): T[] {
   return kvp(map).map(pair => pair.value)
 }
@@ -190,7 +189,8 @@
   }
 
   return array
-=======
+}
+
 export function compareArrays<T> (first: T[], second: T[], comparator?: (a: T, b: T) => boolean) {
   if (first.length !== second.length) {
     return false
@@ -207,5 +207,4 @@
   }
 
   return true
->>>>>>> 2985b684
 }