import { LiveStatus } from '@rebel/masterchat'
import { ControllerDependencies, In, Out } from '@rebel/server/controllers/ControllerBase'
import { PublicChatMateEvent } from '@rebel/server/controllers/public/event/PublicChatMateEvent'
import { PublicLivestreamStatus } from '@rebel/server/controllers/public/status/PublicLivestreamStatus'
import ExperienceService from '@rebel/server/services/ExperienceService'
import StatusService from '@rebel/server/services/StatusService'
import LivestreamStore from '@rebel/server/stores/LivestreamStore'
import ViewershipStore from '@rebel/server/stores/ViewershipStore'
import { getLiveId, getLivestreamLink } from '@rebel/server/util/text'
import { nonNull, zip } from '@rebel/server/util/arrays'
import { PublicUser } from '@rebel/server/controllers/public/user/PublicUser'
import { GetEventsEndpoint, GetStatusEndpoint, IChatMateController, SetActiveLivestreamEndpoint } from '@rebel/server/controllers/ChatMateController'
import ChannelService from '@rebel/server/services/ChannelService'
import { userChannelAndLevelToPublicUser } from '@rebel/server/models/user'
import FollowerStore from '@rebel/server/stores/FollowerStore'
<<<<<<< HEAD
import LivestreamService from '@rebel/server/services/LivestreamService'
=======
import PunishmentService from '@rebel/server/services/PunishmentService'
import { punishmentToPublicObject } from '@rebel/server/models/punishment'
>>>>>>> 2985b684

export type ChatMateControllerDeps = ControllerDependencies<{
  livestreamStore: LivestreamStore
  viewershipStore: ViewershipStore
  masterchatStatusService: StatusService
  twurpleStatusService: StatusService
  experienceService: ExperienceService
  channelService: ChannelService
  followerStore: FollowerStore
<<<<<<< HEAD
  livestreamService: LivestreamService
=======
  punishmentService: PunishmentService
>>>>>>> 2985b684
}>

export default class ChatMateControllerReal implements IChatMateController {
  readonly livestreamStore: LivestreamStore
  readonly viewershipStore: ViewershipStore
  readonly masterchatStatusService: StatusService
  readonly twurpleStatusService: StatusService
  readonly experienceService: ExperienceService
  readonly channelService: ChannelService
  readonly followerStore: FollowerStore
<<<<<<< HEAD
  readonly livestreamService: LivestreamService
=======
  readonly punishmentService: PunishmentService
>>>>>>> 2985b684

  constructor (deps: ChatMateControllerDeps) {
    this.livestreamStore = deps.resolve('livestreamStore')
    this.viewershipStore = deps.resolve('viewershipStore')
    this.masterchatStatusService = deps.resolve('masterchatStatusService')
    this.twurpleStatusService = deps.resolve('twurpleStatusService')
    this.experienceService = deps.resolve('experienceService')
    this.channelService = deps.resolve('channelService')
    this.followerStore = deps.resolve('followerStore')
<<<<<<< HEAD
    this.livestreamService = deps.resolve('livestreamService')
=======
    this.punishmentService = deps.resolve('punishmentService')
>>>>>>> 2985b684
  }

  public async getStatus (args: In<GetStatusEndpoint>): Out<GetStatusEndpoint> {
    const { builder } = args
    const livestreamStatus = await this.getLivestreamStatus()
    const youtubeApiStatus = this.masterchatStatusService.getApiStatus()
    const twitchApiStatus = this.twurpleStatusService.getApiStatus()

    return builder.success({ livestreamStatus, youtubeApiStatus, twitchApiStatus })
  }

  public async getEvents (args: In<GetEventsEndpoint>): Out<GetEventsEndpoint> {
    const { builder, since } = args

    const diffs = await this.experienceService.getLevelDiffs(since + 1)

    const userChannels = nonNull(await Promise.all(diffs.map(d => this.channelService.getActiveUserChannel(d.userId))))
    const levelInfo = await Promise.all(diffs.map(d => this.experienceService.getLevel(d.userId)))
    const punishments = await this.punishmentService.getCurrentPunishments()
    const channels = zip(userChannels, levelInfo)

    let events: PublicChatMateEvent[] = []
    for (let i = 0; i < diffs.length; i++) {
      const diff = diffs[i]
      const activePunishments = punishments.filter(p => p.userId === channels[i].channel.userId).map(punishmentToPublicObject)
      const user: PublicUser = userChannelAndLevelToPublicUser(channels[i], activePunishments)

      events.push({
        schema: 3,
        type: 'levelUp',
        timestamp: diff.timestamp,
        levelUpData: {
          schema: 2,
          newLevel: diff.endLevel.level,
          oldLevel: diff.startLevel.level,
          user
        },
        newTwitchFollowerData: null
      })
    }

    const newFollowers = await this.followerStore.getFollowersSince(since + 1)
    for (let i = 0; i < newFollowers.length; i++) {
      const follower = newFollowers[i]
      events.push({
        schema: 3,
        type: 'newTwitchFollower',
        timestamp: follower.date.getTime(),
        levelUpData: null,
        newTwitchFollowerData: {
          schema: 1,
          displayName: follower.displayName
        }
      })
    }

    return builder.success({
      reusableTimestamp: events.at(-1)?.timestamp ?? since,
      events
    })
  }

  public async setActiveLivestream (args: In<SetActiveLivestreamEndpoint>): Out<SetActiveLivestreamEndpoint> {
    let liveId: string | null
    if (args.livestream == null) {
      liveId = null
    } else {
      try {
        liveId = getLiveId(args.livestream)
      } catch (e: any) {
        return args.builder.failure(400, `Cannot parse the liveId: ${e.message}`)
      }
    }

    if (this.livestreamStore.activeLivestream == null && liveId != null) {
      await this.livestreamService.setActiveLivestream(liveId)
    } else if (this.livestreamStore.activeLivestream != null && liveId == null) {
      await this.livestreamService.deactivateLivestream()
    } else if (!(this.livestreamStore.activeLivestream == null && liveId == null || this.livestreamStore.activeLivestream!.liveId === liveId)) {
      return args.builder.failure(422, `Cannot set active livestream ${liveId} because another livestream is already active.`)
    }

    return args.builder.success({})
  }

  private async getLivestreamStatus (): Promise<PublicLivestreamStatus | null> {
    const livestream = this.livestreamStore.activeLivestream
    if (livestream == null) {
      return null
    }
    
    const link = getLivestreamLink(livestream.liveId)

    let viewers: { time: Date, viewCount: number, twitchViewCount: number } | null = null
    let status: Exclude<LiveStatus, 'unknown'>
    if (livestream.start == null) {
      status = 'not_started'
    } else if (livestream.end == null) {
      status = 'live'
      viewers = await this.viewershipStore.getLatestLiveCount()
    } else {
      status = 'finished'
    }

    return {
      schema: 2,
      startTime: livestream.start?.getTime() ?? null,
      endTime: livestream.end?.getTime() ?? null,
      youtubeLiveViewers: viewers?.viewCount ?? null,
      twitchLiveViewers: viewers?.twitchViewCount ?? null,
      livestreamLink: link,
      status
    }
  }
}<|MERGE_RESOLUTION|>--- conflicted
+++ resolved
@@ -13,12 +13,9 @@
 import ChannelService from '@rebel/server/services/ChannelService'
 import { userChannelAndLevelToPublicUser } from '@rebel/server/models/user'
 import FollowerStore from '@rebel/server/stores/FollowerStore'
-<<<<<<< HEAD
-import LivestreamService from '@rebel/server/services/LivestreamService'
-=======
 import PunishmentService from '@rebel/server/services/PunishmentService'
 import { punishmentToPublicObject } from '@rebel/server/models/punishment'
->>>>>>> 2985b684
+import LivestreamService from '@rebel/server/services/LivestreamService'
 
 export type ChatMateControllerDeps = ControllerDependencies<{
   livestreamStore: LivestreamStore
@@ -28,11 +25,8 @@
   experienceService: ExperienceService
   channelService: ChannelService
   followerStore: FollowerStore
-<<<<<<< HEAD
+  punishmentService: PunishmentService
   livestreamService: LivestreamService
-=======
-  punishmentService: PunishmentService
->>>>>>> 2985b684
 }>
 
 export default class ChatMateControllerReal implements IChatMateController {
@@ -43,11 +37,8 @@
   readonly experienceService: ExperienceService
   readonly channelService: ChannelService
   readonly followerStore: FollowerStore
-<<<<<<< HEAD
+  readonly punishmentService: PunishmentService
   readonly livestreamService: LivestreamService
-=======
-  readonly punishmentService: PunishmentService
->>>>>>> 2985b684
 
   constructor (deps: ChatMateControllerDeps) {
     this.livestreamStore = deps.resolve('livestreamStore')
@@ -57,11 +48,8 @@
     this.experienceService = deps.resolve('experienceService')
     this.channelService = deps.resolve('channelService')
     this.followerStore = deps.resolve('followerStore')
-<<<<<<< HEAD
+    this.punishmentService = deps.resolve('punishmentService')
     this.livestreamService = deps.resolve('livestreamService')
-=======
-    this.punishmentService = deps.resolve('punishmentService')
->>>>>>> 2985b684
   }
 
   public async getStatus (args: In<GetStatusEndpoint>): Out<GetStatusEndpoint> {
